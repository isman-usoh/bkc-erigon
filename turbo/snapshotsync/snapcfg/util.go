package snapcfg

import (
	_ "embed"
	"path/filepath"
	"strconv"
	"strings"

	snapshothashes "github.com/ledgerwatch/erigon-snapshot"
	"github.com/ledgerwatch/erigon/params/networkname"
	"github.com/pelletier/go-toml/v2"
	"golang.org/x/exp/slices"
)

var (
	Mainnet    = fromToml(snapshothashes.Mainnet)
	Sepolia    = fromToml(snapshothashes.Sepolia)
	Goerli     = fromToml(snapshothashes.Goerli)
	Mumbai     = fromToml(snapshothashes.Mumbai)
	BorMainnet = fromToml(snapshothashes.BorMainnet)
	Gnosis     = fromToml(snapshothashes.Gnosis)
	Chiado     = fromToml(snapshothashes.Chiado)
	BkcMainnet = fromToml(snapshothashes.BkcMainnet)

	MainnetHistory    = fromToml(snapshothashes.MainnetHistory)
	SepoliaHistory    = fromToml(snapshothashes.SepoliaHistory)
	GoerliHistory     = fromToml(snapshothashes.GoerliHistory)
	MumbaiHistory     = fromToml(snapshothashes.MumbaiHistory)
	BorMainnetHistory = fromToml(snapshothashes.BorMainnetHistory)
	GnosisHistory     = fromToml(snapshothashes.GnosisHistory)
	ChiadoHistory     = fromToml(snapshothashes.ChiadoHistory)
	BkcMainnetHistory = fromToml(snapshothashes.BkcMainnetHistory)
)

type PreverifiedItem struct {
	Name string
	Hash string
}
type Preverified []PreverifiedItem
type preverified map[string]string

func fromToml(in []byte) (out Preverified) {
	var outMap preverified
	if err := toml.Unmarshal(in, &outMap); err != nil {
		panic(err)
	}
	return doSort(outMap)
}
func doSort(in preverified) Preverified {
	out := make(Preverified, 0, len(in))
	for k, v := range in {
		out = append(out, PreverifiedItem{k, v})
	}
	slices.SortFunc(out, func(i, j PreverifiedItem) bool { return i.Name < j.Name })
	return out
}

var (
	MainnetChainSnapshotCfg    = newCfg(Mainnet, MainnetHistory)
	SepoliaChainSnapshotCfg    = newCfg(Sepolia, SepoliaHistory)
	GoerliChainSnapshotCfg     = newCfg(Goerli, GoerliHistory)
	MumbaiChainSnapshotCfg     = newCfg(Mumbai, MumbaiHistory)
	BorMainnetChainSnapshotCfg = newCfg(BorMainnet, BorMainnetHistory)
	GnosisChainSnapshotCfg     = newCfg(Gnosis, GnosisHistory)
	ChiadoChainSnapshotCfg     = newCfg(Chiado, ChiadoHistory)
<<<<<<< HEAD
	BkcMainnetChainSnapshotCfg = newCfg(Bkc, BkcHistory)
=======
	BkcMainnetChainSnapshotCfg = newCfg(BkcMainnet, BkcMainnetHistory)
>>>>>>> e2b0f7e0
)

func newCfg(preverified, preverifiedHistory Preverified) *Cfg {
	return &Cfg{ExpectBlocks: maxBlockNum(preverified), Preverified: preverified, PreverifiedHistory: preverifiedHistory}
}

func maxBlockNum(preverified Preverified) uint64 {
	max := uint64(0)
	for _, p := range preverified {
		_, fileName := filepath.Split(p.Name)
		ext := filepath.Ext(fileName)
		if ext != ".seg" {
			continue
		}
		onlyName := fileName[:len(fileName)-len(ext)]
		parts := strings.Split(onlyName, "-")
		if parts[0] != "v1" {
			panic("not implemented")
		}
		if parts[3] != "headers" {
			continue
		}
		to, err := strconv.ParseUint(parts[2], 10, 64)
		if err != nil {
			panic(err)
		}
		if max < to {
			max = to
		}
	}
	if max == 0 { // to prevent underflow
		return 0
	}
	return max*1_000 - 1
}

type Cfg struct {
	ExpectBlocks       uint64
	Preverified        Preverified
	PreverifiedHistory Preverified
}

var KnownCfgs = map[string]*Cfg{
	networkname.MainnetChainName:    MainnetChainSnapshotCfg,
	networkname.SepoliaChainName:    SepoliaChainSnapshotCfg,
	networkname.GoerliChainName:     GoerliChainSnapshotCfg,
	networkname.MumbaiChainName:     MumbaiChainSnapshotCfg,
	networkname.BorMainnetChainName: BorMainnetChainSnapshotCfg,
	networkname.GnosisChainName:     GnosisChainSnapshotCfg,
	networkname.ChiadoChainName:     ChiadoChainSnapshotCfg,
	networkname.BkcMainnetChainName: BkcMainnetChainSnapshotCfg,
}

// KnownCfg return list of preverified hashes for given network, but apply whiteList filter if it's not empty
func KnownCfg(networkName string, whiteList, whiteListHistory []string) *Cfg {
	c, ok := KnownCfgs[networkName]
	if !ok {
		return newCfg(Preverified{}, Preverified{})
	}

	var result, result2 Preverified
	if len(whiteList) == 0 {
		result = c.Preverified
	} else {
		wlMap := make(map[string]struct{}, len(whiteList))
		for _, fName := range whiteList {
			wlMap[fName] = struct{}{}
		}

		result = make(Preverified, 0, len(c.Preverified))
		for _, p := range c.Preverified {
			if _, ok := wlMap[p.Name]; !ok {
				continue
			}
			result = append(result, p)
		}
	}

	if len(whiteList) == 0 {
		result2 = c.PreverifiedHistory
	} else {
		wlMap2 := make(map[string]struct{}, len(whiteListHistory))
		for _, fName := range whiteListHistory {
			wlMap2[filepath.Join("history", fName)] = struct{}{}
		}

		result2 = make(Preverified, 0, len(c.PreverifiedHistory))
		for _, p := range c.PreverifiedHistory {
			if _, ok := wlMap2[p.Name]; !ok {
				continue
			}
			result2 = append(result2, p)
		}
	}

	return newCfg(result, result2)
}<|MERGE_RESOLUTION|>--- conflicted
+++ resolved
@@ -63,11 +63,7 @@
 	BorMainnetChainSnapshotCfg = newCfg(BorMainnet, BorMainnetHistory)
 	GnosisChainSnapshotCfg     = newCfg(Gnosis, GnosisHistory)
 	ChiadoChainSnapshotCfg     = newCfg(Chiado, ChiadoHistory)
-<<<<<<< HEAD
-	BkcMainnetChainSnapshotCfg = newCfg(Bkc, BkcHistory)
-=======
 	BkcMainnetChainSnapshotCfg = newCfg(BkcMainnet, BkcMainnetHistory)
->>>>>>> e2b0f7e0
 )
 
 func newCfg(preverified, preverifiedHistory Preverified) *Cfg {
